--- conflicted
+++ resolved
@@ -13,10 +13,6 @@
 
 #define FULL_MASK 0xffffffff
 
-<<<<<<< HEAD
-
-__global__ void viterbi_forward_kernel(
-=======
 // Is this a perfect kernel? Maybe not. Does it work? Yes. Yes it does.
 // Each thread block processes one input sequence at a time.
 // The kernel loops over timesteps and then states, with one entire warp assigned to each
@@ -26,7 +22,6 @@
 // Some fun pointer tricks save us from having to store the entire posterior
 // distribution.
 __global__ void viterbi_make_trellis_kernel(
->>>>>>> 19c22a46
     float* __restrict__ observation, // BATCH x FRAMES x STATES
     int* __restrict__ batch_frames, // BATCH
     float* __restrict__ transition, // STATES x STATES
@@ -135,7 +130,7 @@
         for (int t=frames-1; t>=1; t--) {
             index = memory_b[t*states + index];
             indices_b[t-1] = index;
-        }   
+        }
     }
 }
 
