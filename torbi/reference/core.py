--- conflicted
+++ resolved
@@ -25,11 +25,8 @@
     transition: Optional[torch.Tensor] = None,
     initial: Optional[torch.Tensor] = None,
     log_probs: bool = False,
-<<<<<<< HEAD
-=======
     save_workers: int = 0,
     num_threads=1
->>>>>>> 19c22a46
 ) -> None:
     """Decode time-varying categorical distributions from dataloader
 
@@ -54,8 +51,7 @@
             shape=(batch, frames)
     """
     # Setup multiprocessing
-<<<<<<< HEAD
-    with mp.get_context('spawn').Pool(os.cpu_count() // 2) as pool:
+    with mp.get_context('spawn').Pool(num_threads) as pool:
 
         # Setup progress bar
         progress = torchutil.iterator(
@@ -89,77 +85,6 @@
         # Close progress bar
         progress.close()
 
-=======
-    if save_workers == 0:
-        save_pool = contextlib.nullcontext()
-    else:
-        save_pool = mp.get_context('spawn').Pool(save_workers)
-
-    with mp.get_context('spawn').Pool(num_threads) as librosa_pool:
-
-        try:
-
-            # Setup progress bar
-            progress = torchutil.iterator(
-                range(0, len(dataloader.dataset)),
-                'reference',
-                total=len(dataloader.dataset))
-
-            from_probs = functools.partial(from_probabilities, transition=transition, initial=initial, log_probs=log_probs)
-
-            # Iterate over dataset
-            for observations, input_filenames in dataloader:
-
-                # indices = []
-                # for o in observations:
-                #     indices.append(from_probs(o))
-                with torchutil.time.context('librosa'):
-                    indices = librosa_pool.map(from_probs, observations)
-
-                # indices = from_probabilities(
-                #     observation=observation,
-                #     transition=transition,
-                #     initial=initial,
-                #     log_probs=log_probs,
-                # )
-
-                # Get output filenames
-                filenames = [output_files[file] for file in input_filenames]
-
-                # Save to disk
-                if save_workers > 0:
-                    raise NotImplementedError('set save_workers = 0')
-                    # # Asynchronous save
-                    # save_pool.starmap_async(
-                    #     save_masked,
-                    #     zip(result.cpu(), filenames, frame_lengths.cpu()))
-                    # while save_pool._taskqueue.qsize() > 100:
-                    #     time.sleep(1)
-
-                else:
-
-                    # Synchronous save
-                    for indices, filename in zip(
-                        indices,
-                        filenames
-                    ):
-                        save(indices, filename)
-
-                    # Increment by batch size
-                progress.update(len(input_filenames))
-
-        finally:
-
-            # Close progress bar
-            progress.close()
-
-            # Maybe shutdown multiprocessing
-            if save_workers > 0:
-                save_pool.close()
-                save_pool.join()
-            librosa_pool.close()
-            librosa_pool.join()
->>>>>>> 19c22a46
 
 def from_probabilities(
     observation,
@@ -276,10 +201,5 @@
         output_files=mapping,
         transition=transition,
         initial=initial,
-<<<<<<< HEAD
-        log_probs=log_probs)
-=======
         log_probs=log_probs,
-        num_threads=num_threads
-    )
->>>>>>> 19c22a46
+        num_threads=num_threads)