--- conflicted
+++ resolved
@@ -8,9 +8,6 @@
 </div>
 
 
-<<<<<<< HEAD
-Performs Viterbi decoding (with 1440 states/categories) approximately 10.3x faster on a 16-core CPU and 290x faster on an RTX 4090 GPU (batch size 512) relative to a commonly-used CPU-only reference implementation in [`librosa`](https://librosa.org/doc/main/index.html). Also includes our proposed chunked Viterbi decoding, which speeds up long sequence decoding by splitting at low-entropy frames to permit batching.
-=======
 Highly parallelizable Viterbi decoding for CPU or GPU compute. Below are time benchmarks of our method relative to `librosa.sequence.viterbi`. We use 1440 states and ~20 million timesteps over ~40k files for benchmarking.
 
 | Method  | Timesteps decoded per second |
@@ -23,7 +20,6 @@
 | Proposed (1x a40 gpu, batch size 512)| **692,160,422** |
 
 *By default, `librosa.sequence.viterbi` uses one CPU thread. We use a Multiprocessing pool to parallelize.
->>>>>>> 19c22a46
 
 
 ## Table of contents
@@ -299,19 +295,11 @@
 ## Citation
 
 ### IEEE
-<<<<<<< HEAD
-
-Coming soon
-=======
 M. Morrison, C. Churchwell, N. Pruyne, and B. Pardo, "TODO," TODO, TODO 2024.
->>>>>>> 19c22a46
 
 
 ### BibTex
 
-<<<<<<< HEAD
-Coming soon
-=======
 ```
 @inproceedings{TODO,
     title={TODO},
@@ -319,5 +307,4 @@
     booktitle={TODO},
     month={TODO},
     year={2024}
-}
->>>>>>> 19c22a46
+}